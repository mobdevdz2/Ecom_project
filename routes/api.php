<?php

use Illuminate\Http\Request;
use Illuminate\Support\Facades\Route;
use App\Http\Controllers\AuthController;
use Illuminate\Foundation\Auth\EmailVerificationRequest;
use App\Http\Controllers\SupplierController;
use App\Http\Controllers\ProductController;
use App\Http\Controllers\DomainController;
use App\Http\Controllers\OrderController;
use App\Http\Controllers\CategoryController;
use App\Http\Controllers\ServiceProviderController;
use App\Http\Controllers\ProjectController;
use App\Http\Controllers\SkillsController;
use App\Http\Controllers\ServiceOrderController;
use App\Http\Controllers\WorkspaceController;
use App\Http\Controllers\WilayaController;
use App\Http\Controllers\WorkingHourController;
use App\Http\Controllers\WorkspaceReviewsController;
use App\Http\Controllers\SupplierReviewsController;
use App\Http\Controllers\ProductReviewsController;
use App\Http\Controllers\ServiceProviderReviewsController;















/*
|--------------------------------------------------------------------------
| Public Authentication Routes
|--------------------------------------------------------------------------
|
| Routes for registration, login, and email verification, accessible without authentication.
|
*/
Route::post('/register', [AuthController::class, 'register']);
Route::post('/login', [AuthController::class, 'login']);
Route::get('/email/verify/{id}/{hash}', [AuthController::class, 'verifyEmail'])
    ->middleware('signed')
    ->name('verification.verify');

/*
|--------------------------------------------------------------------------
| Authenticated User Routes
|--------------------------------------------------------------------------
|
| Routes requiring Sanctum authentication, grouped under the 'auth:sanctum' middleware.
|
*/
Route::middleware('auth:sanctum')->group(function () {
    Route::post('/logout', [AuthController::class, 'logout']);
    Route::get('/user', [AuthController::class, 'getUser']);
    Route::post('/user/update', [AuthController::class, 'update']);
    Route::put('/user/update-password', [AuthController::class, 'updatePassword']);
});

// routes/api.php



Route::middleware('auth:sanctum')->group(function () {
    // Suppliers
    Route::prefix('suppliers')->group(function () {
        Route::post('/', [SupplierController::class, 'store']);
        Route::get('/', [SupplierController::class, 'index']);
        Route::get('/by-user/{userId}', [SupplierController::class, 'getSuppliersByUserId']);
        Route::get('/{id}', [SupplierController::class, 'show']);
        Route::post('/{id}', [SupplierController::class, 'update']);
        Route::delete('/{id}', [SupplierController::class, 'destroy']);
        Route::get('/{id}/products', [SupplierController::class, 'getSupplierProducts']);
        Route::post('/{supplier}/products/import', [ProductController::class, 'import']);

    });

    // Products
    Route::prefix('products')->group(function () {
        Route::post('/search', [ProductController::class, 'search']);
        Route::post('/search-by-id', [ProductController::class, 'searchById']);
        Route::post('/', [ProductController::class, 'store']);
        Route::post('/{id}', [ProductController::class, 'update']);
        Route::delete('/{id}', [ProductController::class, 'destroy']);
        Route::get('/{id}', [ProductController::class, 'show']);
        Route::get('/{id}', [ProductController::class, 'showWithSupplier'])->whereNumber('id');
        Route::get('/{id}/store', [ProductController::class, 'getStore']);
        Route::get('/{type}', [ProductController::class, 'index'])->where('type', 'workshop|importer|merchant');
        Route::get('/', [ProductController::class, 'all']);
    });

    // Orders
    Route::prefix('orders')->group(function () {
        Route::post('/buy-now', [OrderController::class, 'buyNow']);
        Route::post('/add-to-cart', [OrderController::class, 'addToCart']);
        Route::put('/validate-cart', [OrderController::class, 'validateCart']);
        Route::get('/cart', [OrderController::class, 'getCart']);
        Route::put('/cart/update', [OrderController::class, 'updateCart']);
        Route::delete('/cart/remove/{product_id}', [OrderController::class, 'removeFromCart'])->whereNumber('product_id');
        Route::delete('/cart/clear', [OrderController::class, 'clearCart']);

    });

    //service_providers
    Route::prefix('service-providers')->group(function () {
        Route::post('/', [ServiceProviderController::class, 'store']);
        Route::get('/', [ServiceProviderController::class, 'index']);
        Route::put('/{service_provider_id}', [ServiceProviderController::class, 'update'])->whereNumber('service_provider_id');
        Route::post('/{service_provider_id}/portfolio/pictures', [ServiceProviderController::class, 'uploadPictures'])->whereNumber('service_provider_id');
        Route::post('/{service_provider_id}/portfolio/projects', [ProjectController::class, 'store'])->whereNumber('service_provider_id');
        Route::post('/{service_provider_id}/portfolio/projects/{project_id}', [ProjectController::class, 'update'])->whereNumber(['service_provider_id', 'project_id']);
        Route::delete('/{service_provider_id}', [ServiceProviderController::class, 'destroy'])->whereNumber('service_provider_id');
        Route::get('/{service_provider_id}', [ServiceProviderController::class, 'show'])->whereNumber('service_provider_id');
        Route::get('/by-user/{user_id}', [ServiceProviderController::class, 'showByUser'])->whereNumber('user_id');
        Route::delete('/portfolio/projects/{project_id}', [ProjectController::class, 'destroy'])->whereNumber('project_id');
        Route::get('/{service_provider_id}/portfolio', [ServiceProviderController::class, 'getPortfolio'])->whereNumber('service_provider_id');
        Route::delete('/portfolio/pictures/{picture_id}', [ServiceProviderController::class, 'deletePicture'])->whereNumber('picture_id');
    });


    Route::prefix('service-orders')->group(function () {
        Route::post('/', [ServiceOrderController::class, 'store']);
        Route::patch('{id}/status', [ServiceOrderController::class, 'updateStatus'])->whereNumber('id');
        Route::get('{id}', [ServiceOrderController::class, 'show'])->whereNumber('id');
        Route::get('user/{user_id}', [ServiceOrderController::class, 'getByUser'])->whereNumber('user_id');
        Route::get('service-provider/{service_provider_id}', [ServiceOrderController::class, 'getByServiceProvider'])->whereNumber('service_provider_id');
    });
    //service_providers_projects



    //sudios
        Route::post('/workspaces/studio/create', [WorkspaceController::class, 'createStudio']);
        Route::post('/workspaces/coworking/create', [WorkspaceController::class, 'createCoworking']);
        Route::post('/workspaces/{workspace_id}/studio/images', [WorkspaceController::class, 'insertStudioPictures']);
        Route::post('/workspaces/{workspace_id}/coworking/images', [WorkspaceController::class, 'insertCoworkingPictures']);
        Route::get('/workspaces/type/{type}', [WorkspaceController::class, 'getWorkspacesByType']);
        Route::get('/workspaces/{workspace_id}', [WorkspaceController::class, 'getWorkspaceById'])->whereNumber('workspace_id');
        Route::get('/workspaces/user', [WorkspaceController::class, 'getWorkspacesByUser']);
        Route::delete('/workspaces/studio/{workspace_id}', [WorkspaceController::class, 'deleteStudio']);
        Route::delete('/workspaces/coworking/{workspace_id}', [WorkspaceController::class, 'deleteCoworking']);
        Route::post('/workspaces/coworking/{workspace_id}', [WorkspaceController::class, 'updateCoworking']);
        Route::post('/workspaces/studio/{workspace_id}', [WorkspaceController::class, 'updateStudio']);
        Route::delete('/workspaces/{workspace_id}/coworking/images/{image_id}', [WorkspaceController::class, 'deleteCoworkingImage']);
        Route::delete('/workspaces/{workspace_id}/studio/images/{image_id}', [WorkspaceController::class, 'deleteStudioImage']);
        Route::post('/workspaces/{workspace_id}/working-hours', [WorkingHourController::class, 'createWorkingHours']);
        Route::put('/workspaces/{workspace_id}/working-hours', [WorkingHourController::class, 'updateWorkingHours']);


        Route::prefix('orders')->group(function () {

            Route::patch('{id}/status', [OrderController::class, 'updateStatus'])->whereNumber('id');
            Route::get('{id}', [OrderController::class, 'show'])->whereNumber('id');
            Route::get('user/{user_id}', [OrderController::class, 'getByUser'])->whereNumber('user_id');
            Route::get('supplier/{supplier_id}', [OrderController::class, 'getBySupplier'])->whereNumber('supplier_id');

        });
<<<<<<< HEAD
=======
        Route::get('/test', function () {
            \Log::info('Test route hit');
            return response()->json(['message' => 'Test successful'], 200);
        });
>>>>>>> ccd4b3f0

        // API routes for workspace reviews

    Route::get('/workspaces/{workspaceId}/reviews', [WorkspaceReviewsController::class, 'index']);
    Route::post('/workspaces/{workspaceId}/reviews', [WorkspaceReviewsController::class, 'storeReview']);
    Route::post('/workspaces/{workspaceId}/reviews/{reviewId}/reply', [WorkspaceReviewsController::class, 'storeReply']);
    Route::delete('/workspaces/{workspaceId}/reviews/{reviewId}', [WorkspaceReviewsController::class, 'destroy']);

// Supplier Reviews
    Route::get('/suppliers/{supplierId}/reviews', [SupplierReviewsController::class, 'index']);
    Route::post('/suppliers/{supplierId}/reviews', [SupplierReviewsController::class, 'storeReview']);
    Route::post('/suppliers/{supplierId}/reviews/{reviewId}/reply', [SupplierReviewsController::class, 'storeReply']);
    Route::delete('/suppliers/{supplierId}/reviews/{reviewId}', [SupplierReviewsController::class, 'destroy']);


// Service Provider Reviews
    Route::get('/service_providers/{serviceProviderId}/reviews', [ServiceProviderReviewsController::class, 'index']);
    Route::post('/service_providers/{serviceProviderId}/reviews', [ServiceProviderReviewsController::class, 'storeReview']);
    Route::post('/service_providers/{serviceProviderId}/reviews/{reviewId}/reply', [ServiceProviderReviewsController::class, 'storeReply']);
    Route::delete('/service_providers/{serviceProviderId}/reviews/{reviewId}', [ServiceProviderReviewsController::class, 'destroy']);

    // Product Reviews
    Route::get('/products/{productId}/reviews', [ProductReviewsController::class, 'index']);
    Route::post('/products/{productId}/reviews', [ProductReviewsController::class, 'storeReview']);
    Route::post('/products/{productId}/reviews/{reviewId}/reply', [ProductReviewsController::class, 'storeReply']);
    Route::delete('/products/{productId}/reviews/{reviewId}', [ProductReviewsController::class, 'destroy']);


 });






// Public Routes
Route::get('/domains', [DomainController::class, 'index']);
Route::get('/categories', [CategoryController::class, 'index']);
Route::get('/skills', [SkillsController::class, 'index']);
Route::get('/skill-domains', [SkillsController::class, 'indexDomains']);
Route::get('wilayas', [WilayaController::class, 'index']);
Route::get('wilayas/{wilaya_id}/communes', [WilayaController::class, 'getCommunes'])->whereNumber('wilaya_id');







<|MERGE_RESOLUTION|>--- conflicted
+++ resolved
@@ -162,13 +162,10 @@
             Route::get('supplier/{supplier_id}', [OrderController::class, 'getBySupplier'])->whereNumber('supplier_id');
 
         });
-<<<<<<< HEAD
-=======
         Route::get('/test', function () {
             \Log::info('Test route hit');
             return response()->json(['message' => 'Test successful'], 200);
         });
->>>>>>> ccd4b3f0
 
         // API routes for workspace reviews
 
@@ -182,6 +179,11 @@
     Route::post('/suppliers/{supplierId}/reviews', [SupplierReviewsController::class, 'storeReview']);
     Route::post('/suppliers/{supplierId}/reviews/{reviewId}/reply', [SupplierReviewsController::class, 'storeReply']);
     Route::delete('/suppliers/{supplierId}/reviews/{reviewId}', [SupplierReviewsController::class, 'destroy']);
+        Route::get('/test', function () {
+            \Log::info('Test route hit');
+            return response()->json(['message' => 'Test successful'], 200);
+        });
+
 
 
 // Service Provider Reviews
